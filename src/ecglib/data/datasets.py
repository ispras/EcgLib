from pathlib import Path
from typing import Callable, Optional, Union

import ecg_plot
import numpy as np
import pandas as pd
import torch
import wfdb
from ecglib import preprocessing as P
from .ecg_record import EcgRecord
from torch.utils.data import Dataset


__all__ = [
    "EcgDataset",
]


class EcgDataset(Dataset):
    """
    EcgDataset
    :param ecg_data: dataframe with ecg info
    :param target: a list of targets
    :param frequency: frequency for signal resampling
    :param leads: a list of leads
    :param ecg_length: length of ECG signal after padding / cropping
    :param cut_range: cutting parameters
    :param pad_mode: padding mode
    :param classes: number of classes
    :param use_meta: whether to use metadata or not
    :param augmentation: a bunch of augmentations and other preprocessing techniques
    """

    def __init__(
        self,
        ecg_data: pd.DataFrame,
        target: list,
        frequency: int = 500,
        leads: list = [0, 1, 2, 3, 4, 5, 6, 7, 8, 9, 10, 11],
        data_type: str = "wfdb",
        ecg_length: Union[int, float] = 10,
        cut_range: list = [0, 0],
        pad_mode: str = "constant",
        norm_type: str = "z_norm",
        classes: int = 2,
        augmentation: Callable = None,
    ):
        super().__init__()
        if "fpath" not in ecg_data.columns:
            raise ValueError("column 'fpath' not in ecg_data")
        self.ecg_data = ecg_data
        self.target = target
        self.frequency = frequency
        self.leads = leads
        self.data_type = data_type
        self.ecg_length = ecg_length
        self.cut_range = cut_range
        self.pad_mode = pad_mode
        self.norm_type = norm_type
        self.classes = classes
        self.augmentation = augmentation

    def __len__(self):
        return self.ecg_data.shape[0]

    def get_fpath(self, index: int) -> str:
        """
        Returns path to file with ECG leads
        :param index: Index of ECG in dataset

        :return: Path to ECG file
        """

        return self.ecg_data.iloc[index]["fpath"]

    def get_name(self, index: int) -> str:
        """
        Returns name of ECG file
        :param index: Index of ECG in dataset

        :return: ECG file name
        """

        return str(Path(self.get_fpath(index)).stem)

    def read_ecg_record(
        self, file_path, data_type
        ):
        if data_type == "npz":
            ecg_record = np.load(file_path)["arr_0"].astype("float64")
            frequency = None
        elif data_type == "wfdb":
<<<<<<< HEAD
            ecg_record, _ = wfdb.rdsamp(file_path)
=======
            ecg_record, ann = wfdb.rdsamp(file_path, channels=leads)
>>>>>>> 94febd60
            ecg_record = ecg_record.T
            ecg_record = ecg_record.astype("float64")
            frequency = ann['fs']
        else:
            raise ValueError(
                'data_type can have only values from the list ["npz", "wfdb"]'
            )
        return ecg_record, frequency
    
    def take_metadata(self, index: int):
        """
        Take metadata and convert them into dictionary

        Args:
            index (int): index of a row in self.ecg_data

        Returns:
            Tuple: (patient_meta, ecg_record_meta) -- tuple with metadata
        """
        patient_meta = (
            self.ecg_data.iloc[index]["patient_metadata"]
            if "patient_metadata" in self.ecg_data.iloc[index]
            else dict()
        )
        ecg_record_meta = (
            self.ecg_data.iloc[index]["ecg_metadata"]
            if "ecg_metadata" in self.ecg_data.iloc[index]
            else dict()
        )
        patient_meta = {
            key: patient_meta[key]
            if isinstance(patient_meta[key], list)
            else [patient_meta[key]]
            for key in patient_meta
        }

        ecg_record_meta = {
            key: ecg_record_meta[key]
            if isinstance(ecg_record_meta[key], list)
            else [ecg_record_meta[key]]
            for key in ecg_record_meta
        }

        return (patient_meta, ecg_record_meta)

    def __getitem__(self, index):
        ecg_frequency = float(self.ecg_data.iloc[index]["frequency"])
        patient_meta, ecg_record_meta = self.take_metadata(index)
        file_path = self.ecg_data.iloc[index]["fpath"]

        # data standartization (scaling, resampling, cuts off, normalization and padding/truncation)
<<<<<<< HEAD
        ecg_record = self.read_ecg_record(file_path, self.data_type)
=======
        ecg_record, _ = self.read_ecg_record(file_path, self.data_type, self.leads)
>>>>>>> 94febd60
        full_ecg_record_info = EcgRecord(
            signal=ecg_record[self.leads, :],
            frequency=ecg_frequency,
            name=file_path,
            lead_order=self.leads,
            ecg_metadata=ecg_record_meta,
            patient_metadata=patient_meta,
        )

        # data standartization:
        # resampling
        full_ecg_record_info.frequency_resample(requested_frequency=self.frequency)
        # cuts off
        full_ecg_record_info.cut_ecg(self.cut_range)
        # normalization
        full_ecg_record_info.normalize(self.norm_type)
        if self.ecg_length:
            # padding/truncation
            full_ecg_record_info.get_fixed_length(self.ecg_length)

        assert not full_ecg_record_info.check_nans(), f"ecg_record = {full_ecg_record_info.signal}, index = {index}"

        # data preprocessing if specified (augmentation, filtering)
        if self.augmentation is not None:
            full_ecg_record_info = self.augmentation(full_ecg_record_info)

        target = self.target[index]

        result = [
            full_ecg_record_info.to_tensor(),
            torch.tensor(target, dtype=torch.float),
        ]

        return (index, result)

    def save_as_png(
        self, index: int, dest_path: str, postfix: Optional[str] = None
    ) -> None:
        """
        Saves the image of ecg record

        :param index: Index of ECG
        :param dest_path: Directory to save the image
        :param postfix: Subdirectory where the image will be saved, defaults to None
        """

        ecg = (np.load(self.get_fpath(index))["arr_0"].astype("float64"),)
        ecg = np.squeeze(ecg)

        if "frequency" in self.ecg_data.columns:
            frequency = self.ecg_data.iloc[index]["frequency"]
        else:
            frequency = self.frequency
        ecg = ecg / np.max(
            ecg
        )  # added to fit the record to the visible part of the plot
        ecg_plot.plot(ecg, sample_rate=frequency)
        ecg_fname = self.get_name(index)

        if postfix:
            dest_path = str(Path(dest_path).joinpath(postfix))

        dest_path = (
            "{}/".format(dest_path) if not dest_path.endswith("/") else dest_path
        )

        if not Path(dest_path).exists():
            Path(dest_path).mkdir(parents=True, exist_ok=True)

        ecg_plot.save_as_png(file_name=ecg_fname, path=dest_path)

    @staticmethod
    def for_train_from_config(
        data: pd.DataFrame,
        target: list,
        augmentation: Callable,
        config: dict,
        classes_num: int,
    ):
        """
        A wrapper with just four parameters to create `TisDataset` for training and validation
        :param data: dataframe with ecg info
        :param target: a list of targets
        :param augmentation: a bunch of augmentations and other preprocessing techniques
        :param config: config dictionary
        :param classes_num: number of classes

        :return: EcgDataset
        """

        return EcgDataset(
            data,
            target,
            frequency=config.ecg_record_params.resampled_frequency,
            leads=config.ecg_record_params.leads,
            data_type=config.ecg_record_params.data_type,
            ecg_length=config.ecg_record_params.observed_ecg_length,
            norm_type=config.ecg_record_params.normalization,
            classes=classes_num,
            cut_range=config.ecg_record_params.ecg_cut_range,
            augmentation=augmentation,
        )<|MERGE_RESOLUTION|>--- conflicted
+++ resolved
@@ -90,11 +90,7 @@
             ecg_record = np.load(file_path)["arr_0"].astype("float64")
             frequency = None
         elif data_type == "wfdb":
-<<<<<<< HEAD
-            ecg_record, _ = wfdb.rdsamp(file_path)
-=======
-            ecg_record, ann = wfdb.rdsamp(file_path, channels=leads)
->>>>>>> 94febd60
+            ecg_record, ann = wfdb.rdsamp(file_path)
             ecg_record = ecg_record.T
             ecg_record = ecg_record.astype("float64")
             frequency = ann['fs']
@@ -146,11 +142,7 @@
         file_path = self.ecg_data.iloc[index]["fpath"]
 
         # data standartization (scaling, resampling, cuts off, normalization and padding/truncation)
-<<<<<<< HEAD
-        ecg_record = self.read_ecg_record(file_path, self.data_type)
-=======
-        ecg_record, _ = self.read_ecg_record(file_path, self.data_type, self.leads)
->>>>>>> 94febd60
+        ecg_record, _ = self.read_ecg_record(file_path, self.data_type)
         full_ecg_record_info = EcgRecord(
             signal=ecg_record[self.leads, :],
             frequency=ecg_frequency,
